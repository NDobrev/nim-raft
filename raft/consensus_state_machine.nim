--- conflicted
+++ resolved
@@ -9,7 +9,6 @@
 
 import std/tables
 import std/rlocks
-<<<<<<< HEAD
 import types
 
 
@@ -23,19 +22,6 @@
   # Define Terminals as a tuple of a Event and a sequence of logical functions (conditions) and their respective values computed from NodeType, NodeTytpe and RaftMessageBase
   # (kind of Truth Table)
   TerminalSymbol*[EventType, NodeType, RaftMessageBase] = (EventType, seq[LogicalFunctionCondition[EventType, NodeType, Option[RaftMessageBase]]])
-=======
-import std/options
-
-type
-  # Define callback to use with Terminals and Eventually State Transitions
-  ConsensusFSMCallbackType*[NodeType] = proc(node: NodeType) {.gcsafe.}
-  # Define Non-Terminals as a (unique) tuples of the internal state and a sequence of callbacks
-  NonTerminalSymbol*[NodeType, NodeStates] = (NodeStates, seq[ConsensusFSMCallbackType[NodeType]])
-  # Define loose conditions computed from our NodeType
-  Condition*[NodeType] = proc(node: NodeType, msg: Option[RaftMessage], logEntry: Option[RaftNodeLogEntry], preConditionIndex: Option[int]): bool
-  # Define Terminals as a tuple of a Event and (Hash) Table of sequences of (loose) conditions and their respective values computed from NodeType (Truth Table)
-  TerminalSymbol*[NodeType, EventType] = (Table[EventType, (seq[Condition[NodeType]], seq[bool])])
->>>>>>> 155a746f
   # Define State Transition Rules LUT of the form ( NonTerminal -> Terminal ) -> NonTerminal )
   StateTransitionsRulesLUT*[NodeType, EventType, RaftMessageBase] = Table[
     (NonTerminalSymbol[NodeType], TerminalSymbol[NodeType, EventType, RaftMessageBase]),
@@ -59,7 +45,6 @@
 
 proc computeFSMLogicFunctionsPermutationValue[NonTerminalSymbol, EventType, RaftMessageBase](nts: NonTerminalSymbol, rawInput: TerminalSymbol, msg: Option[RaftMessageBase]): TerminalSymbol =
   var
-<<<<<<< HEAD
     logicFunctionsConds = rawInput[1]
 
   let e = rawInput[0]
@@ -68,12 +53,6 @@
     f = f(nts[1], e, msg)
 
   rawInput[1] = logicFunctionsConds
-=======
-    robustLogicEventTerminal = rawInput[event]
-  for f, v in robustLogicEventTerminal:
-    v = f(node, msg, logEntry, preConditionIndex)
-  rawInput[event] = robustLogicEventTerminal
->>>>>>> 155a746f
   result = rawInput
 
 proc consensusFSMAdvance[NodeType, EventType](fsm: ConsensusFSM[NodeType, EventType, RaftMessageBase], node: NodeType, event: EventType,
